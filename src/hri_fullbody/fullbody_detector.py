import io
import os
from ikpy import chain
from hri_fullbody.jointstate import compute_jointstate, \
    HUMAN_JOINT_NAMES, compute_jointstate
from hri_fullbody.rs_to_depth import rgb_to_xyz  # SITW
from hri_fullbody.urdf_generator import make_urdf_human
from hri_fullbody.protobuf_to_dict import protobuf_to_dict
from hri_fullbody.one_euro_filter import OneEuroFilter
from hri_fullbody.face_pose_estimation import face_pose_estimation
import math
import numpy as np
import sys
import copy
import subprocess

import rosparam
import rospy
import tf

from sensor_msgs.msg import Image, CameraInfo, RegionOfInterest
from sensor_msgs.msg import JointState
from hri_msgs.msg import Skeleton2D, NormalizedPointOfInterest2D, IdsList
from message_filters import ApproximateTimeSynchronizer, Subscriber
from geometry_msgs.msg import TwistStamped, PointStamped

from cv_bridge import CvBridge
import cv2

import mediapipe as mp
mp_face_detection = mp.solutions.face_detection
mp_holistic = mp.solutions.holistic
mp_pose = mp.solutions.pose

# One Euro Filter parameters
BETA_POSITION=0.05 
D_CUTOFF_POSITION=0.5 
MIN_CUTOFF_POSITION=0.3
BETA_VELOCITY=0.2 
D_CUTOFF_VELOCITY=0.2 
MIN_CUTOFF_VELOCITY=0.5

# Mediapipe 2D keypoint order:
# ['nose', 'left_eye_inner', 'left_eye', 'left_eye_outer',
#   'right_eye_inner', 'right_eye', 'right_eye_outer',
#   'left_ear', 'right_ear', 'mouth_left', 'mouth_right',
#   'left_shoulder', 'right_shoulder', 'left_elbow', 'right_elbow',
#   'left_wrist', 'right_wrist', 'left_pinky', 'right_pinky',
#   'left_index', 'right_index', 'left_thumb', 'right_thumb',
#   'left_hip', 'right_hip', 'left_knee', 'right_knee',
#   'left_ankle', 'right_ankle', 'left_heel', 'right_heel',
#   'left_foot_index', 'right_foot_index']

# Mediapipe 2D skeleton indexing

MP_NOSE = 0
MP_LEFT_EYE = 2
MP_LEFT_EAR = 7
MP_LEFT_SHOULDER = 11
MP_LEFT_ELBOW = 13
MP_LEFT_WRIST = 15
MP_LEFT_HIP = 23
MP_LEFT_KNEE = 25
MP_LEFT_ANKLE = 27
MP_LEFT_FOOT = 31
MP_RIGHT_EYE = 5
MP_RIGHT_EAR = 8
MP_RIGHT_SHOULDER = 12
MP_RIGHT_ELBOW = 14
MP_RIGHT_WRIST = 16
MP_RIGHT_HIP = 24
MP_RIGHT_KNEE = 26
MP_RIGHT_ANKLE = 28
MP_RIGHT_FOOT = 32

# ROS4HRI to Mediapipe 2D skeleton indexing conversion table

ros4hri_to_mediapipe = [None] * 18

ros4hri_to_mediapipe[Skeleton2D.NOSE] = MP_NOSE
ros4hri_to_mediapipe[Skeleton2D.LEFT_EYE] = MP_LEFT_EYE
ros4hri_to_mediapipe[Skeleton2D.LEFT_EAR] = MP_LEFT_EAR
ros4hri_to_mediapipe[Skeleton2D.LEFT_SHOULDER] = MP_LEFT_SHOULDER
ros4hri_to_mediapipe[Skeleton2D.LEFT_ELBOW] = MP_LEFT_ELBOW
ros4hri_to_mediapipe[Skeleton2D.LEFT_WRIST] = MP_LEFT_WRIST
ros4hri_to_mediapipe[Skeleton2D.LEFT_HIP] = MP_LEFT_HIP
ros4hri_to_mediapipe[Skeleton2D.LEFT_KNEE] = MP_LEFT_KNEE
ros4hri_to_mediapipe[Skeleton2D.LEFT_ANKLE] = MP_LEFT_ANKLE
ros4hri_to_mediapipe[Skeleton2D.RIGHT_EYE] = MP_RIGHT_EYE
ros4hri_to_mediapipe[Skeleton2D.RIGHT_EAR] = MP_RIGHT_EAR
ros4hri_to_mediapipe[Skeleton2D.RIGHT_SHOULDER] = MP_RIGHT_SHOULDER
ros4hri_to_mediapipe[Skeleton2D.RIGHT_ELBOW] = MP_RIGHT_ELBOW
ros4hri_to_mediapipe[Skeleton2D.RIGHT_WRIST] = MP_RIGHT_WRIST
ros4hri_to_mediapipe[Skeleton2D.RIGHT_HIP] = MP_RIGHT_HIP
ros4hri_to_mediapipe[Skeleton2D.RIGHT_KNEE] = MP_RIGHT_KNEE
ros4hri_to_mediapipe[Skeleton2D.RIGHT_ANKLE] = MP_RIGHT_ANKLE

# Mediapipe face mesh indexing (partial)
FM_NOSE = 1 
FM_MOUTH_CENTER = 13 
FM_RIGHT_EYE = 159 
FM_RIGHT_EAR_TRAGION = 234 
FM_LEFT_EYE = 386 
FM_LEFT_EAR_TRAGION = 454


def _normalized_to_pixel_coordinates(
        normalized_x: float, normalized_y: float, image_width: int,
        image_height: int):

    x_px = min(math.floor(normalized_x * image_width), image_width - 1)
    y_px = min(math.floor(normalized_y * image_height), image_height - 1)
    return x_px, y_px


def _make_2d_skeleton_msg(header, pose_2d):
    skel = Skeleton2D()
    skel.header = header

    skel.skeleton = [None] * 18

    for idx, human_joint in enumerate(ros4hri_to_mediapipe):
        if human_joint is not None:
            skel.skeleton[idx] = NormalizedPointOfInterest2D(
                x=pose_2d[human_joint].get('x'),
                y=pose_2d[human_joint].get('y'),
                c=pose_2d[human_joint].get('visibility'))

    # There is no Neck landmark in Mediapipe pose estimation
    # However, we can think of the neck point as the average
    # point between left and right shoulder.
    skel.skeleton[Skeleton2D.NECK] = NormalizedPointOfInterest2D(
        (
            skel.skeleton[Skeleton2D.LEFT_SHOULDER].x
            + skel.skeleton[Skeleton2D.RIGHT_SHOULDER].x
        )
        / 2,
        (
            skel.skeleton[Skeleton2D.LEFT_SHOULDER].y
            + skel.skeleton[Skeleton2D.RIGHT_SHOULDER].y
        )
        / 2,
        min(skel.skeleton[Skeleton2D.LEFT_SHOULDER].c,
            skel.skeleton[Skeleton2D.RIGHT_SHOULDER].c))

    return skel


def _get_bounding_box_limits(landmarks, image_width, image_height):
    x_max = 0.0
    y_max = 0.0
    x_min = 1.0
    y_min = 1.0
    # for result in results:
    for data_point in landmarks:
        if x_max < data_point.x:
            x_max = data_point.x
        if y_max < data_point.y:
            y_max = data_point.y
        if x_min > data_point.x:
            x_min = data_point.x
        if y_min > data_point.y:
            y_min = data_point.y

    x_min, y_min = _normalized_to_pixel_coordinates(
        x_min, y_min, image_width, image_height)
    x_max, y_max = _normalized_to_pixel_coordinates(
        x_max, y_max, image_width, image_height)
    return x_min, y_min, x_max, y_max


class FullbodyDetector:

    def __init__(self,
                 use_depth,
                 stickman_debug,
                 body_id,
                 single_body = False):

        self.use_depth = use_depth
        self.stickman_debug = stickman_debug
        self.single_body = single_body
        self.multi_body = not single_body
        self.skeleton_to_set = single_body

        self.detector = mp_holistic.Holistic(
<<<<<<< HEAD
            min_detection_confidence=0.5, min_tracking_confidence=0.5)
=======
            min_detection_confidence=min_detection)
>>>>>>> 85c16470

        self.from_depth_image = False

        self.x_min_face = 1.00
        self.y_min_face = 1.00
        self.x_max_face = 0.00
        self.y_max_face = 0.00

        self.x_min_body = 1.00
        self.y_min_body = 1.00
        self.x_max_body = 0.00
        self.y_max_body = 0.00

        self.body_position_estimation = [None] * 3
        # trans_vec ==> vector representing the translational component
        # of the homoegenous transform obtained solving the PnP problem
        # between the camera optical frame and the face frame. 
        self.trans_vec = [None] * 3
        self.valid_trans_vec = False
        self.calibrated_camera = False

        self.js_topic = "/humans/bodies/" + body_id + "/joint_states"
        skel_topic = "/humans/bodies/" + body_id + "/skeleton2d"

        self.skel_pub = rospy.Publisher(
            skel_topic, Skeleton2D, queue_size=1)
        self.js_pub = rospy.Publisher(
            self.js_topic, JointState, queue_size=1)

        self.br = CvBridge()

        self.body_id = body_id

        if self.multi_body:
            # URDF model settings, kinematic chains generation and
            # robot_state_publisher initialization
            self.skeleton_generation()

        self.tb = tf.TransformBroadcaster()
        self.one_euro_filter = [None] * 3
        self.one_euro_filter_dot = [None] * 3

        if self.multi_body:
            self.image_subscriber = Subscriber(
                                        "/humans/bodies/"+self.body_id+"/cropped",
                                        Image,
                                        queue_size=1,
                                        buff_size=2**24)
        else:
            self.image_subscriber = Subscriber(
                                        "/image",
                                        Image,
                                        queue_size=1,
                                        buff_size=2**24)

        if self.use_depth and self.multi_body:
            self.tss = ApproximateTimeSynchronizer(
                [
                    self.image_subscriber,
                    Subscriber(
                        "/camera_info",
                        CameraInfo,
                        queue_size=1),
                    Subscriber(
                        "/humans/bodies/"+self.body_id+"/roi",
                        RegionOfInterest,
                        queue_size=1),
                    Subscriber(
                        "/depth_image",
                        Image,
                        queue_size=1,
                        buff_size=2**24),
                    Subscriber(
                        "/depth_info",
                        CameraInfo,
                        queue_size=1)
                ],
                10,
                0.1,
                allow_headerless=True
            )
            self.tss.registerCallback(self.image_callback_depth)
        elif not self.use_depth and self.multi_body:
            self.tss = ApproximateTimeSynchronizer(
                [
                    self.image_subscriber,
                    Subscriber(
                        "/camera_info",
                        CameraInfo,
                        queue_size=5)
                ],
                10,
                0.2
            )
            self.tss.registerCallback(self.image_callback_rgb)
        elif self.use_depth and single_body:
            # Here the code to detect one person only with depth information
            self.tss = ApproximateTimeSynchronizer(
                [
                    self.image_subscriber,
                    Subscriber(
                        "/camera_info",
                        CameraInfo,
                        queue_size=1),
                    Subscriber(
                        "/depth_image",
                        Image,
                        queue_size=1,
                        buff_size=2**24),
                    Subscriber(
                        "/depth_info",
                        CameraInfo,
                        queue_size=1)
                ],
                10,
                0.1,
                allow_headerless=True
            )
            self.tss.registerCallback(self.image_callback_depth_single_person)
        else:
            self.tss = ApproximateTimeSynchronizer(
                [
                    self.image_subscriber,
                    Subscriber(
                        "/camera_info",
                        CameraInfo,
                        queue_size=5)
                ],
                10,
                0.2
            )
            self.tss.registerCallback(self.image_callback_rgb)

        if single_body:
            self.ids_pub = rospy.Publisher(
                "/humans/bodies/tracked",
                IdsList,
                queue_size=1)
            self.roi_pub = rospy.Publisher(
                "/humans/bodies/"+body_id+"/roi",
                RegionOfInterest,
                queue_size=1)

        self.body_filtered_position = [None] * 3
        self.body_filtered_position_prev = [None] * 3
        self.body_vel_estimation = [None] * 3
        self.body_vel_estimation_filtered = [None] * 3

        self.position_msg = PointStamped()
        filtered_position_topic = "/humans/bodies/"+body_id+"/position"
        self.body_filtered_position_pub = rospy.Publisher( 
            filtered_position_topic,
            PointStamped,
            queue_size=1)
        self.velocity_msg = TwistStamped()
        self.velocity_msg.header.frame_id = "body_"+body_id
        twist_topic = "/humans/bodies/"+body_id+"/velocity"
        self.velocity_pub = rospy.Publisher(
            twist_topic,
            TwistStamped,
            queue_size=1)

        self.image_info_sub = rospy.Subscriber(
            "camera_info", CameraInfo, self.camera_info_callback
        )

    def skeleton_generation(self):
        """ Generate a URDF model for this body, set it on the 
            ROS parameter server and spawn a new robot_state_publisher,
            which will publish the TF frames for this body"""
        self.urdf = make_urdf_human(self.body_id)
        rospy.loginfo("Setting URDF description for body"
                      "<%s> (param name: human_description_%s)" % (
                          self.body_id, self.body_id))
        self.human_description = "human_description_%s" % self.body_id
        rosparam.set_param_raw(self.human_description, self.urdf)

        self.urdf_file = io.StringIO(self.urdf)
        self.r_arm_chain = chain.Chain.from_urdf_file(
            self.urdf_file,
            base_elements=[
                "r_y_shoulder_%s" % self.body_id],
            base_element_type="joint",
            active_links_mask=[False, True, True, True, True, False])
        self.urdf_file.seek(0)
        self.l_arm_chain = chain.Chain.from_urdf_file(
            self.urdf_file,
            base_elements=[
                "l_y_shoulder_%s" % self.body_id],
            base_element_type="joint",
            active_links_mask=[False, True, True, True, True, False])
        self.urdf_file.seek(0)
        self.r_leg_chain = chain.Chain.from_urdf_file(
            self.urdf_file,
            base_elements=[
                "r_y_hip_%s" % self.body_id],
            base_element_type="joint",
            active_links_mask=[False, True, True, True, True, False])
        self.urdf_file.seek(0)
        self.l_leg_chain = chain.Chain.from_urdf_file(
            self.urdf_file,
            base_elements=[
                "l_y_hip_%s" % self.body_id],
            base_element_type="joint",
            active_links_mask=[False, True, True, True, True, False])

        self.ik_chains = {}  # maps a body id to the IKpy chains
        self.ik_chains[self.body_id] = [
            self.r_arm_chain,
            self.l_arm_chain,
            self.r_leg_chain,
            self.l_leg_chain
        ]

        rospy.loginfo(
            "Spawning a instance of robot_state_publisher for this body...")
        cmd = ["rosrun", "robot_state_publisher", "robot_state_publisher",
               "__name:=robot_state_publisher_body_%s" % self.body_id,
               "joint_states:=%s" % self.js_topic,
               "robot_description:=%s" % self.human_description,
               "_publish_frequency:=25",
               "_use_tf_static:=false"
               ]
        rospy.loginfo("Executing: %s" % " ".join(cmd))
        self.proc = subprocess.Popen(cmd,
                                     stdout=sys.stdout,
                                     stderr=subprocess.STDOUT)

    def unregister(self):
        if rospy.has_param(self.human_description):
            rospy.delete_param(self.human_description)
            rospy.loginfo('Deleted parameter %s', self.human_description)
        os.system("rosnode kill /robot_state_publisher_body_"+self.body_id)
        rospy.logwarn('unregistered %s', self.body_id)

    def camera_info_callback(self, cameraInfo):
        """ This callback gets called only once, the first time
            a message arrives on the camera info topic. Here, 
            the node stores the instric matrix parameters that 
            will later use to solve face PnP problem and estimate
            body position """

        if not hasattr(self, 'cameraInfo'):
            self.K = np.zeros((3, 3), np.float32)
            self.K[0][0:3] = cameraInfo.K[0:3]
            self.K[1][0:3] = cameraInfo.K[3:6]
            self.K[2][0:3] = cameraInfo.K[6:9]

            self.f_x = self.K[0][0]
            self.f_y = self.K[1][1]
            self.c_x = self.K[0][2]
            self.c_y = self.K[1][2]

            self.calibrated_camera = np.any(self.K)
            if not self.calibrated_camera:
                rospy.logwarn("The RGB camera intrinsic "+\
                    "matrix elements are all zeros. "+\
                    "The RGB camera might not be calibrated. "+\
                    "Body depth estimation based on RGB data "+\
                    "will not be possible.")

            self.image_info_sub.unregister()

    def face_to_body_position_estimation(self, skel_msg):

        body_px = [(skel_msg.skeleton[Skeleton2D.LEFT_HIP].x \
                    + skel_msg.skeleton[Skeleton2D.RIGHT_HIP].x) \
                    / 2,
                   (skel_msg.skeleton[Skeleton2D.LEFT_HIP].y \
                    + skel_msg.skeleton[Skeleton2D.RIGHT_HIP].y) \
                    / 2]
        body_px = _normalized_to_pixel_coordinates(body_px[0], 
                                                   body_px[1], 
                                                   self.img_width,
                                                   self.img_height)
        if body_px == [0, 0]:
            return [0, 0, 0]
        else:
            d_x = np.sqrt((self.trans_vec[0]/1000)**2 \
                          +(self.trans_vec[1]/1000)**2 \
                          +(self.trans_vec[2]/1000)**2)

            x = body_px[0]-self.c_x
            y = body_px[1]-self.c_y

            Z = self.f_x*d_x/(np.sqrt(x**2 + self.f_x**2))
            X = x*Z/self.f_x
            Y = y*Z/self.f_y
            return [X, Y, Z]
 
    def stickman_debugging(self,
                           theta, 
                           torso, 
                           torso_res,
                           l_shoulder,
                           r_shoulder,
                           l_elbow,
                           r_elbow,
                           l_wrist,
                           r_wrist,
                           l_ankle,
                           r_ankle, 
                           header):
        """ Stickman debugging: publishing body parts tf frames directly
            using the estimation obtained from Mediapipe, or the one
            used as an input for the IK/FK process """

        self.tb.sendTransform(
                (-torso[1]+torso_res[0], torso[2], torso[0]+torso_res[2]),
                tf.transformations.quaternion_from_euler(
                    np.pi/2,
                    -theta,
                    0
                ),
                header.stamp,
                "mediapipe_torso_"+self.body_id,
                header.frame_id
            )
        self.tb.sendTransform(
            (0.0, 0.0, 0.605),
            tf.transformations.quaternion_from_euler(
                0,
                0,
                0
            ),
            header.stamp,
            "our_torso_"+self.body_id,
            "mediapipe_torso_"+self.body_id
        )
        self.tb.sendTransform(
            (l_shoulder[0], l_shoulder[1], l_shoulder[2]),
            tf.transformations.quaternion_from_euler(
                0,
                0,
                0
            ),
            header.stamp,
            "left_shoulder_"+self.body_id,
            "our_torso_"+self.body_id
        )
        self.tb.sendTransform(
            (r_shoulder[0], r_shoulder[1], r_shoulder[2]),
            tf.transformations.quaternion_from_euler(
                0,
                0,
                0
            ),
            header.stamp,
            "right_shoulder_"+self.body_id,
            "our_torso_"+self.body_id
        )
        self.tb.sendTransform(
            (l_elbow[0]-l_shoulder[0],
             l_elbow[1]-l_shoulder[1],
             l_elbow[2]-l_shoulder[2]
             ),
            tf.transformations.quaternion_from_euler(
                0,
                0,
                0
            ),
            header.stamp,
            "left_elbow_"+self.body_id,
            "left_shoulder_"+self.body_id
        )
        self.tb.sendTransform(
            (r_elbow[0]-r_shoulder[0],
             r_elbow[1]-r_shoulder[1],
             r_elbow[2]-r_shoulder[2]
             ),
            tf.transformations.quaternion_from_euler(
                0,
                0,
                0
            ),
            header.stamp,
            "right_elbow_"+self.body_id,
            "right_shoulder_"+self.body_id
        )
        self.tb.sendTransform(
            (l_wrist[0]-l_elbow[0],
             l_wrist[1]-l_elbow[1],
             l_wrist[2]-l_elbow[2]),
            tf.transformations.quaternion_from_euler(
                0,
                0,
                0
            ),
            header.stamp,
            "left_wrist_"+self.body_id,
            "left_elbow_"+self.body_id
        )
        self.tb.sendTransform(
            (r_wrist[0]-r_elbow[0],
             r_wrist[1]-r_elbow[1],
             r_wrist[2]-r_elbow[2]
             ),
            tf.transformations.quaternion_from_euler(
                0,
                0,
                0
            ),
            header.stamp,
            "right_wrist_"+self.body_id,
            "right_elbow_"+self.body_id
        )
        self.tb.sendTransform(
            (l_ankle[0],
             l_ankle[1],
             l_ankle[2]
             ),
            tf.transformations.quaternion_from_euler(
                0,
                0,
                0),
            header.stamp,
            "left_ankle_"+self.body_id,
            "mediapipe_torso_"+self.body_id
        )
        self.tb.sendTransform(
            (r_ankle[0],
             r_ankle[1],
             r_ankle[2]
             ),
            tf.transformations.quaternion_from_euler(
                0,
                0,
                0
            ),
            header.stamp,
            "right_ankle_"+self.body_id,
            "mediapipe_torso_"+self.body_id
        )

    def make_jointstate(
            self,
            body_id,
            pose_3d,
            pose_2d,
            header):

        js = JointState()
        js.header = copy.copy(header)
        js.name = [jn + "_%s" % body_id for jn in HUMAN_JOINT_NAMES]

        torso = np.array([
            -(
                pose_3d[MP_LEFT_HIP].get('z')
                + pose_3d[MP_RIGHT_HIP].get('z')
            )
            / 2,
            (
                pose_3d[MP_LEFT_HIP].get('x')
                + pose_3d[MP_RIGHT_HIP].get('x')
            )
            / 2,
            -(
                pose_3d[MP_LEFT_HIP].get('y')
                + pose_3d[MP_RIGHT_HIP].get('y')
            )
            / 2
        ])
        l_shoulder = np.array([
            -pose_3d[MP_LEFT_SHOULDER].get('z'),
            pose_3d[MP_LEFT_SHOULDER].get('x'),
            -pose_3d[MP_LEFT_SHOULDER].get('y')-0.605
        ])
        l_elbow = np.array([
            -pose_3d[MP_LEFT_ELBOW].get('z'),
            pose_3d[MP_LEFT_ELBOW].get('x'),
            -pose_3d[MP_LEFT_ELBOW].get('y')-0.605
        ])
        l_wrist = np.array([
            -pose_3d[MP_LEFT_WRIST].get('z'),
            pose_3d[MP_LEFT_WRIST].get('x'),
            -pose_3d[MP_LEFT_WRIST].get('y')-0.605
        ])
        l_ankle = np.array([
            -pose_3d[MP_LEFT_ANKLE].get('z'),
            pose_3d[MP_LEFT_ANKLE].get('x'),
            -pose_3d[MP_LEFT_ANKLE].get('y')
        ])
        r_shoulder = np.array([
            -pose_3d[MP_RIGHT_SHOULDER].get('z'),
            pose_3d[MP_RIGHT_SHOULDER].get('x'),
            -pose_3d[MP_RIGHT_SHOULDER].get('y')-0.605
        ])
        r_elbow = np.array([
            -pose_3d[MP_RIGHT_ELBOW].get('z'),
            pose_3d[MP_RIGHT_ELBOW].get('x'),
            -pose_3d[MP_RIGHT_ELBOW].get('y')-0.605
        ])
        r_wrist = np.array([
            -pose_3d[MP_RIGHT_WRIST].get('z'),
            pose_3d[MP_RIGHT_WRIST].get('x'),
            -pose_3d[MP_RIGHT_WRIST].get('y')-0.605
        ])
        r_ankle = np.array([
            -pose_3d[MP_RIGHT_ANKLE].get('z'),
            pose_3d[MP_RIGHT_ANKLE].get('x'),
            -pose_3d[MP_RIGHT_ANKLE].get('y')
        ])
        nose = np.array([
            -pose_3d[MP_NOSE].get('z'),
            pose_3d[MP_NOSE].get('x'),
            -pose_3d[MP_NOSE].get('y')
        ])
        feet = np.array([
            -(
                pose_3d[MP_RIGHT_FOOT].get('z')
                + pose_3d[MP_LEFT_FOOT].get('z')
            )
            / 2,
            (
                pose_3d[MP_RIGHT_FOOT].get('x')
                + pose_3d[MP_LEFT_FOOT].get('x')
            )
            / 2,
            -(
                pose_3d[MP_RIGHT_FOOT].get('y')
                + pose_3d[MP_LEFT_FOOT].get('y')
            )
            / 2
        ])

        ### depth and rotation ###

        theta = np.arctan2(pose_3d[MP_RIGHT_HIP].get('x'), -pose_3d[MP_RIGHT_HIP].get('z'))
        if self.use_depth:
            torso_px = _normalized_to_pixel_coordinates(
                (pose_2d[MP_LEFT_HIP].get('x')+pose_2d[MP_RIGHT_HIP].get('x'))/2,
                (pose_2d[MP_LEFT_HIP].get('y')+pose_2d[MP_RIGHT_HIP].get('y'))/2,
                self.img_width,
                self.img_height)
            torso_res = rgb_to_xyz(
                torso_px[0],
                torso_px[1],
                self.rgb_info,
                self.depth_info,
                self.image_depth,
                self.roi.x_offset,
                self.roi.y_offset
            )
        elif self.body_position_estimation[0]:
            torso_res = self.body_position_estimation
        else:
            torso_res = np.array([0, 0, 0])

        ### Publishing tf transformations ###

        t = header.stamp.to_sec()

        if not self.one_euro_filter[0] and self.use_depth:
            self.one_euro_filter[0] = OneEuroFilter(
                t, 
                torso_res[2], 
                beta=BETA_POSITION, 
                d_cutoff=D_CUTOFF_POSITION, 
                min_cutoff=MIN_CUTOFF_POSITION)
            self.one_euro_filter[1] = OneEuroFilter(
                t, 
                torso_res[0], 
                beta=BETA_POSITION, 
                d_cutoff=D_CUTOFF_POSITION, 
                min_cutoff=MIN_CUTOFF_POSITION)
            self.body_filtered_position[0] = torso_res[2]
            self.body_filtered_position[1] = torso_res[0]
        elif self.use_depth:
            self.body_filtered_position_prev[0] = \
                self.body_filtered_position[0]
            self.body_filtered_position_prev[1] = \
                self.body_filtered_position[1]
            self.body_filtered_position[0], t_e = \
                self.one_euro_filter[0](t, torso_res[2])
            self.body_filtered_position[1], _ = \
                self.one_euro_filter[1](t, torso_res[0])

            self.position_msg.point.z = self.body_filtered_position[0]
            self.position_msg.point.y = 0.0
            self.position_msg.point.x = self.body_filtered_position[1]
            self.position_msg.header.stamp = rospy.Time.now()
            self.position_msg.header.frame_id = header.frame_id
            self.body_filtered_position_pub.publish(self.position_msg)

            self.body_vel_estimation[0] = \
                (self.body_filtered_position[0] \
                 - self.body_filtered_position_prev[0])/t_e
            self.body_vel_estimation[1] = \
                (self.body_filtered_position[1] \
                 - self.body_filtered_position_prev[1])/t_e

            if not self.one_euro_filter_dot[0]:
                self.one_euro_filter_dot[0] = OneEuroFilter(
                    t, 
                    self.body_vel_estimation[0], 
                    beta=BETA_VELOCITY, 
                    d_cutoff=D_CUTOFF_VELOCITY, 
                    min_cutoff=MIN_CUTOFF_VELOCITY)
                self.one_euro_filter_dot[1] = OneEuroFilter(
                    t, 
                    self.body_vel_estimation[1], 
                    beta=BETA_VELOCITY, 
                    d_cutoff=D_CUTOFF_VELOCITY, 
                    min_cutoff=MIN_CUTOFF_VELOCITY)
            else:
                self.body_vel_estimation_filtered[0], _ = \
                    self.one_euro_filter_dot[0](t, self.body_vel_estimation[0])
                self.body_vel_estimation_filtered[1], _ = \
                    self.one_euro_filter_dot[1](t, self.body_vel_estimation[1])
                self.velocity_msg.twist.linear.x = \
                    -self.body_vel_estimation_filtered[0]
                self.velocity_msg.twist.linear.y = \
                    self.body_vel_estimation_filtered[1]
                self.velocity_pub.publish(self.velocity_msg)

        if not self.use_depth:
            translation = (torso_res[0], 0.0, torso_res[2])
        else:
            translation = (self.body_filtered_position[1], 
                            0.0, 
                            self.body_filtered_position[0])
        self.tb.sendTransform(
            translation,
            tf.transformations.quaternion_from_euler(
                np.pi/2,
                -theta,
                0
            ),
            header.stamp,
            "body_%s" % body_id,
            header.frame_id
        )

        if self.stickman_debug:
            self.stickman_debugging(theta, 
                                    torso, 
                                    torso_res,
                                    l_shoulder,
                                    r_shoulder,
                                    l_elbow,
                                    r_elbow,
                                    l_wrist,
                                    r_wrist,
                                    l_ankle,
                                    r_ankle, 
                                    header)
            
        js.position = compute_jointstate(
            self.ik_chains[body_id], 
            torso,
            l_wrist,
            l_ankle,
            r_wrist,
            r_ankle
        )

        return js

    def check_bounding_box_consistency(self, bb):
        return bb.x_offset >= 0 \
            and bb.y_offset >= 0 \
            and bb.width > 0 \
            and bb.height > 0 \
            and (bb.x_offset + bb.width < self.img_width) \
            and (bb.y_offset + bb.height < self.img_height)

    def detect(self, image_rgb, header):

        img_height, img_width, _ = image_rgb.shape
        self.img_height, self.img_width = img_height, img_width

        image_rgb.flags.writeable = False
        image_rgb = cv2.cvtColor(image_rgb, cv2.COLOR_BGR2RGB)
        results = self.detector.process(image_rgb)
        image_rgb.flags.writeable = True
        self.image = image_rgb

        self.x_min_person = img_width
        self.y_min_person = img_height
        self.x_max_person = 0
        self.y_max_person = 0

        ######## Face Detection Process ########

        if hasattr(results.face_landmarks, 'landmark'):
            (self.x_min_face,
             self.y_min_face,
             self.x_max_face,
             self.y_max_face) = _get_bounding_box_limits(
                results.face_landmarks.landmark,
                img_width,
                img_height
            )

            self.x_min_person = int(min(
                self.x_min_person, 
                self.x_min_face))
            self.y_min_person = int(min(
                self.y_min_person, 
                self.y_min_face))
            self.x_max_person = int(max(
                self.x_max_person, 
                self.x_max_face))
            self.y_max_person = int(max(
                self.y_max_person, 
                self.y_max_face))

            if not self.use_depth and hasattr(self, "K"):
                # K = camera intrisic matrix. See method camera_info_callback 
                #     to understand more about it
                for idx, landmark in enumerate(results.face_landmarks.landmark):
                    if idx == FM_NOSE:
                        nose_tip = [landmark.x, landmark.y]
                    if idx == FM_MOUTH_CENTER:
                        mouth_center = [landmark.x, landmark.y]
                    if idx == FM_RIGHT_EYE:
                        right_eye = [landmark.x, landmark.y]
                    if idx == FM_RIGHT_EAR_TRAGION:
                        right_ear_tragion = [landmark.x, landmark.y]
                    if idx == FM_LEFT_EYE:
                        left_eye = [landmark.x, landmark.y]
                    if idx == FM_LEFT_EAR_TRAGION:
                        left_ear_tragion = [landmark.x, landmark.y]

                points_2D = np.array([
                    _normalized_to_pixel_coordinates(
                        nose_tip[0],
                        nose_tip[1],
                        self.img_width,
                        self.img_height),
                    _normalized_to_pixel_coordinates(
                        right_eye[0],
                        right_eye[1],
                        self.img_width,
                        self.img_height),
                    _normalized_to_pixel_coordinates(
                        left_eye[0],
                        left_eye[1],
                        self.img_width,
                        self.img_height),
                    _normalized_to_pixel_coordinates(
                        mouth_center[0],
                        mouth_center[1],
                        self.img_width,
                        self.img_height),
                    _normalized_to_pixel_coordinates(
                        right_ear_tragion[0],
                        right_ear_tragion[1],
                        self.img_width,
                        self.img_height),
                    _normalized_to_pixel_coordinates(
                        left_eye[0],
                        left_eye[1],
                        self.img_width,
                        self.img_height)], 
                    dtype="double")

                self.trans_vec, self.angles = \
                    face_pose_estimation(points_2D, self.K)

                if not self.trans_vec[0] \
                  or not self.trans_vec[1] \
                  or not self.trans_vec[2]:
                    self.valid_trans_vec = False
                elif np.isnan(self.trans_vec[0]) \
                  or np.isnan(self.trans_vec[1]) \
                  or np.isnan(self.trans_vec[2]):
                    if not self.calibrated_camera:
                        self.trans_vec = np.zeros(3)
                        self.valid_trans_vec = True
                    else:
                        self.valid_trans_vec = False
                else:
                    self.valid_trans_vec = True

                if self.valid_trans_vec:
                    self.tb.sendTransform(
                        (self.trans_vec[0]/1000,
                         self.trans_vec[1]/1000,
                         self.trans_vec[2]/1000),
                        tf.transformations.quaternion_from_euler(
                            self.angles[0]/180*np.pi,
                            self.angles[1]/180*np.pi,
                            self.angles[2]/180*np.pi),
                        rospy.Time.now(),
                        "face_"+self.body_id,
                        header.frame_id)
                    self.tb.sendTransform(
                        (0, 0, 0),
                        tf.transformations.quaternion_from_euler(
                            -np.pi/2,
                            0,
                            -np.pi/2),
                        rospy.Time.now(),
                        "gaze_"+self.body_id,
                        "face_"+self.body_id)
                    
        ########################################

        ######## Introducing Hand Landmarks ########

        if hasattr(results.left_hand_landmarks, 'landmark'):
            pose_keypoints = protobuf_to_dict(results.pose_landmarks)
            pose_kpt = pose_keypoints.get('landmark')
            landmarks = [None] * 21
            for i in range(0, 21):
                landmarks[i] = NormalizedPointOfInterest2D(
                    pose_kpt[i].get('x'),
                    pose_kpt[i].get('y'),
                    pose_kpt[i].get('visibility')
                )
            (self.x_min_hand_left,
             self.y_min_hand_left,
             self.x_max_hand_left,
             self.y_max_hand_left) = _get_bounding_box_limits(landmarks,
                                                              img_width,
                                                              img_height)
            self.x_min_person = int(min(
                self.x_min_person, 
                self.x_min_hand_left))
            self.y_min_person = int(min(
                self.y_min_person, 
                self.y_min_hand_left))
            self.x_max_person = int(max(
                self.x_max_person, 
                self.x_max_hand_left))
            self.y_max_person = int(max(
                self.y_max_person, 
                self.y_max_hand_left))

        if hasattr(results.right_hand_landmarks, 'landmark'):
            pose_keypoints = protobuf_to_dict(results.pose_landmarks)
            pose_kpt = pose_keypoints.get('landmark')
            landmarks = [None] * 21
            for i in range(0, 21):
                landmarks[i] = NormalizedPointOfInterest2D(
                    pose_kpt[i].get('x'),
                    pose_kpt[i].get('y'),
                    pose_kpt[i].get('visibility')
                )
            (self.x_min_hand_right,
             self.y_min_hand_right,
             self.x_max_hand_right,
             self.y_max_hand_right) = _get_bounding_box_limits(landmarks,
                                                               img_width,
                                                               img_height)
            self.x_min_person = int(min(
                self.x_min_person, 
                self.x_min_hand_right))
            self.y_min_person = int(min(
                self.y_min_person, 
                self.y_min_hand_right))
            self.x_max_person = int(max(
                self.x_max_person, 
                self.x_max_hand_right))
            self.y_max_person = int(max(
                self.y_max_person, 
                self.y_max_hand_right))

        ############################################

        ######## Body Detection Process ########

        if hasattr(results.pose_landmarks, 'landmark'):
            pose_keypoints = protobuf_to_dict(results.pose_landmarks)
            pose_world_keypoints = protobuf_to_dict(
                results.pose_world_landmarks)
            pose_kpt = pose_keypoints.get('landmark')
            pose_world_kpt = pose_world_keypoints.get('landmark')
            skel_msg = _make_2d_skeleton_msg(header, pose_kpt)
            if self.valid_trans_vec and not self.use_depth\
              and self.calibrated_camera:
                self.body_position_estimation = \
                    self.face_to_body_position_estimation(skel_msg)
            elif self.valid_trans_vec and not self.use_depth\
              and not self.calibrated_camera:
                self.body_position_estimation = [0, 0, 0]
            elif not self.valid_trans_vec and not self.use_depth \
              and self.calibrated_camera:
                rospy.logerr("It was not possible to estimate body position.")
            if self.use_depth or self.valid_trans_vec:
                js = self.make_jointstate(
                    self.body_id,
                    pose_world_kpt,
                    pose_kpt,
                    header
                )
                self.js_pub.publish(js)
            self.skel_pub.publish(skel_msg)
            if self.single_body:
                landmarks = [None]*32
                for i in range(0, 32):
                    landmarks[i] = NormalizedPointOfInterest2D(
                    pose_kpt[i].get('x'),
                    pose_kpt[i].get('y'),
                    pose_kpt[i].get('visibility')
                )
                (self.x_min_body,
                 self.y_min_body,
                 self.x_max_body,
                 self.y_max_body) = _get_bounding_box_limits(landmarks,
                                                                img_width,
                                                                img_height)
                self.x_min_person = int(min(
                    self.x_min_person, 
                    self.x_min_body))
                self.y_min_person = int(min(
                    self.y_min_person, 
                    self.y_min_body))
                self.x_max_person = int(max(
                    self.x_max_person, 
                    self.x_max_body))
                self.y_max_person = int(max(
                    self.y_max_person, 
                    self.y_max_body))

        if self.single_body:
            ids_list = IdsList()
            if self.x_min_person < self.x_max_person \
                and self.y_min_person < self.y_max_person:
                self.x_min_person = max(0, self.x_min_person)
                self.y_min_person = max(0, self.y_min_person)
                self.x_max_person = min(img_width, self.x_max_person)
                self.y_max_person = min(img_height, self.y_max_person)
                ids_list.ids = [self.body_id]
                roi = RegionOfInterest()
                roi.x_offset = self.x_min_person
                roi.y_offset = self.y_min_person
                roi.width = self.x_max_person - self.x_min_person
                roi.height = self.y_max_person - self.y_min_person
                self.roi_pub.publish(roi)
            self.ids_pub.publish(ids_list)

        ########################################

    def image_callback_depth(self, 
                rgb_img, 
                rgb_info, 
                roi,
                depth_img, 
                depth_info):

        rgb_img = self.br.imgmsg_to_cv2(rgb_img)
        image_depth = self.br.imgmsg_to_cv2(depth_img, "16UC1")
        self.image_depth = image_depth
        if depth_info.header.stamp > rgb_info.header.stamp:
            header = copy.copy(depth_info.header)
            header.frame_id = rgb_info.header.frame_id # to check 
        else:
            header = copy.copy(rgb_info.header)
        self.depth_info = depth_info
        self.rgb_info = rgb_info
        self.x_offset = roi.x_offset
        self.y_offset = roi.y_offset
        self.roi = roi
        self.detect(rgb_img, header)

    def image_callback_depth_single_person(self, 
                rgb_img, 
                rgb_info,
                depth_img, 
                depth_info):

        if self.skeleton_to_set:
            self.skeleton_generation()
            self.skeleton_to_set = False

        rgb_img = self.br.imgmsg_to_cv2(rgb_img)
        image_depth = self.br.imgmsg_to_cv2(depth_img, "16UC1")
        self.image_depth = image_depth
        if depth_info.header.stamp > rgb_info.header.stamp:
            header = copy.copy(depth_info.header)
            header.frame_id = rgb_info.header.frame_id # to check 
        else:
            header = copy.copy(rgb_info.header)
        self.depth_info = depth_info
        self.rgb_info = rgb_info
        self.x_offset = 0
        self.y_offset = 0
        self.roi = RegionOfInterest()
        self.roi.x_offset = 0
        self.roi.y_offset = 0
        self.detect(rgb_img, header)

    def image_callback_rgb(self, rgb_img, rgb_info):

        if self.skeleton_to_set:
            self.skeleton_generation()
            self.skeleton_to_set = False

        if not rospy.has_param(self.human_description):
            rospy.logerr("URDF model of the human not yet available on the ROS parameter server.", self.human_description)
            return
        
        rgb_img = self.br.imgmsg_to_cv2(rgb_img)        

        header = copy.copy(rgb_info.header)
        self.rgb_info = rgb_info
        self.detect(rgb_img, header)

    def get_image_topic(self):
        return self.image_subscriber.sub.resolved_name<|MERGE_RESOLUTION|>--- conflicted
+++ resolved
@@ -184,11 +184,7 @@
         self.skeleton_to_set = single_body
 
         self.detector = mp_holistic.Holistic(
-<<<<<<< HEAD
             min_detection_confidence=0.5, min_tracking_confidence=0.5)
-=======
-            min_detection_confidence=min_detection)
->>>>>>> 85c16470
 
         self.from_depth_image = False
 
